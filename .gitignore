--- conflicted
+++ resolved
@@ -14,7 +14,6 @@
 # Sublime Test temp files
 ._*
 
-<<<<<<< HEAD
 # Build-system artefacts
 CMakeCache.txt
 CMakeFiles/
@@ -25,7 +24,6 @@
 GPSTKConfig.cmake
 GPSTKConfigVersion.cmake
 Makefile
-=======
+
 # Coverage file results
-gcovr
->>>>>>> 997d97d2
+gcovr