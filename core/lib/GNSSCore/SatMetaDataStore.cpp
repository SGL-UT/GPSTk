#include <fstream>
#include "SatMetaDataStore.hpp"
#include "StringUtils.hpp"
#include "YDSTime.hpp"

using namespace std;

namespace gpstk
{
   SatMetaDataStore::SVNID ::
   SVNID()
         : system(SatID::SatelliteSystem::systemUnknown)
   {
   }


   SatMetaDataStore::SVNID ::
   SVNID(SatID::SatelliteSystem sys, const std::string& svn)
         : system(sys), id(svn)
   {
   }


   bool SatMetaDataStore::SVNID ::
   operator<(const SVNID& right) const
   {
      if (static_cast<int>(system) < static_cast<int>(right.system))
      {
         return true;
      }
      if (static_cast<int>(system) > static_cast<int>(right.system))
      {
         return false;
      }
      return id < right.id;
   }


   bool SatMetaDataStore ::
   loadData(const std::string& sourceName)
   {
      bool rv = true;
      std::ifstream ins(sourceName);
      unsigned long lineNo = 0;
      if (!ins)
      {
            // std::cerr << "Couldn't open " << sourceName << std::endl;
         return false;
      }
      while (ins)
      {
         std::string txt;
         std::getline(ins, txt);
         lineNo++;
            // skip comments and blank lines
         if ((txt[0] == '#') || txt.empty())
            continue;
         std::vector<std::string> vals = StringUtils::split(txt, ',');
         try
         {
            for (unsigned i = 0; i < vals.size(); i++)
            {
               gpstk::StringUtils::strip(vals[i]);
            }
            if (vals.size() == 0)
            {
                  // this could still happen if there are lines with no commas
               continue;
            }
            string key = gpstk::StringUtils::upperCase(vals[0]);
            if (key == "SAT")
            {
               if (!addSat(vals, lineNo))
               {
                  rv = false;
                  continue;
               }
            }
            else if (key == "SIG")
            {
               if (!addSignal(vals, lineNo))
               {
                  rv = false;
                  continue;
               }
            }
            else if (key == "CLOCK")
            {
               if (!addClock(vals, lineNo))
               {
                  rv = false;
                  continue;
               }
            }
            else if (key == "LAUNCH")
            {
               if (!addLaunch(vals, lineNo))
               {
                  rv = false;
                  continue;
               }
            }
            else if (key == "NORAD")
            {
               if (!addNORAD(vals, lineNo))
               {
                  rv = false;
                  continue;
               }
            }
            else
            {
               cerr << "Invalid record type: " << vals[0] << " on line "
                    << lineNo << endl;
               rv = false;
               continue;
            }
         }
         catch (gpstk::Exception& exc)
         {
            cerr << "Exception while processing line " << lineNo << ":" << endl
                 << exc << endl;
            rv = false;
         }
         catch (std::exception& exc)
         {
            cerr << "Exception while processing line " << lineNo << ": "
                 << exc.what() << endl;
            rv = false;
         }
         catch (...)
         {
            cerr << "Unknown exception processing line " << lineNo << endl;
            rv = false;
         }
      }
      return rv;
   }


   bool SatMetaDataStore ::
   addSat(const std::vector<std::string>& vals, unsigned long lineNo)
   {
         // simple way to index the columns without having to change
         // all the numbers with every little change.
      unsigned i = 1;
      if (vals.size() != 17)
      {
         cerr << "Invalid SAT record on line " << lineNo << " size!=17" << endl;
         return false;
      }
      SatMetaData sat;
<<<<<<< HEAD
         // simple way to index the columns without having to change
         // all the numbers with every little change.
      unsigned i = 1;
      sat.sys = convertStringToSatelliteSystem(vals[i++]);
=======
      sat.sys = SatID::convertStringToSatelliteSystem(vals[i++]);
>>>>>>> b7be9071
      sat.svn = vals[i++];
      if (StringUtils::isDigitString(vals[i]))
      {
         sat.prn = StringUtils::asUnsigned(vals[i]);
      }
      else
      {
         cerr << "Invalid PRN on line " << lineNo << endl;
         return false;
      }
      i++;
      if (StringUtils::isDigitString(vals[i]))
      {
         sat.chl = StringUtils::asInt(vals[i]);
      }
      else
      {
         cerr << "Invalid FDMA channel on line " << lineNo << endl;
         return false;
      }
      i++;
      if (StringUtils::isDigitString(vals[i]))
      {
         sat.slotID = StringUtils::asUnsigned(vals[i]);
      }
      else
      {
         cerr << "Invalid FDMA slot on line " << lineNo << endl;
         return false;
      }
      i++;
      unsigned long y,doy;
      double sod;
         // Set all time systems to any for now, the dozen or so
         // seconds offset between time systems really isn't
         // likely to amount to anything in this context.
      y = StringUtils::asUnsigned(vals[i++]);
      doy = StringUtils::asUnsigned(vals[i++]);
      sod = StringUtils::asDouble(vals[i++]);
      try
      {
         sat.startTime = YDSTime(y,doy,sod,gpstk::TimeSystem::Any);
      }
      catch (gpstk::Exception& exc)
      {
         exc.addText("Processing startTime");
         GPSTK_RETHROW(exc);
      }
      y = StringUtils::asUnsigned(vals[i++]);
      doy = StringUtils::asUnsigned(vals[i++]);
      sod = StringUtils::asDouble(vals[i++]);
      try
      {
         sat.endTime = YDSTime(y,doy,sod,gpstk::TimeSystem::Any);
      }
      catch (gpstk::Exception& exc)
      {
         exc.addText("Processing endTime");
         GPSTK_RETHROW(exc);
      }
      sat.plane = vals[i++];
      sat.slot = vals[i++];
      sat.signals = vals[i++];
      sat.status = SatMetaData::asStatus(vals[i++]);
      sat.activeClock = StringUtils::asUnsigned(vals[i]);
         // cross-reference check and fill
      SVNID svn(sat.sys, sat.svn);
      if (noradMap.find(svn) == noradMap.end())
      {
         cerr << "Missing NORAD mapping for SVN " << svn << " on line "
              << lineNo << endl;
         return false;
      }
      sat.norad = noradMap[svn];
      if (launchMap.find(svn) == launchMap.end())
      {
         cerr << "Missing LAUNCH record for SVN " << svn << " on line "
              << lineNo << endl;
         return false;
      }
      sat.launchTime = launchMap[svn].launchTime;
      sat.type = launchMap[svn].type;
      sat.mission = launchMap[svn].mission;
      SystemBlock sysBlock;
      sysBlock.sys = sat.sys;
      sysBlock.blk = launchMap[svn].type;
      if (clkMap.find(sysBlock) == clkMap.end())
      {
         cerr << "Missing CLOCK record for " << sysBlock << " on line "
              << lineNo << endl;
         return false;
      }
         // note: no checks for clock vector size!
      const ClockVec& cv(clkMap[sysBlock]);
      for (unsigned cn = 0; cn < SatMetaData::NUMCLOCKS; cn++)
      {
         sat.clocks[cn] = cv[cn];
      }
         // add the complete record
      satMap[sat.sys].insert(sat);
      return true;
   }


   bool SatMetaDataStore ::
   addSignal(const std::vector<std::string>& vals, unsigned long lineNo)
   {
         // simple way to index the columns without having to change
         // all the numbers with every little change.
      unsigned i = 1;
      if (vals.size() != 5)
      {
         cerr << "Invalid SIG record on line " << lineNo << " size!=5" << endl;
         return false;
      }
      Signal sig;
      std::string name = vals[i++];
      std::string carrier = vals[i++];
      std::string code = vals[i++];
      std::string nav = vals[i++];
         /** @todo implement the rest of this when we have some
          * from/to string translation methods for the enumerations
          * used in Signal. */
      return true;
   }


   bool SatMetaDataStore ::
<<<<<<< HEAD
   findSat(SatelliteSystem sys, uint32_t prn,
=======
   addClock(const std::vector<std::string>& vals, unsigned long lineNo)
   {
         // simple way to index the columns without having to change
         // all the numbers with every little change.
      unsigned i = 1;
      if (vals.size() != 7)
      {
         cerr << "Invalid CLOCK record on line " << lineNo << " size!=7"
              << endl;
         return false;
      }
      SystemBlock key;
      key.sys = SatID::convertStringToSatelliteSystem(vals[i++]);
      key.blk = vals[i++];
      if (clkMap.find(key) != clkMap.end())
      {
            // enforce no duplicates
         cerr << "Duplicate CLOCK " << key.sys << " " << key.blk << " on line "
              << lineNo << endl;
         return false;
      }
         // currently support up to four clocks.
      clkMap[key].resize(SatMetaData::NUMCLOCKS);
      for (unsigned j = 0; j < SatMetaData::NUMCLOCKS; j++)
      {
         clkMap[key][j] = SatMetaData::asClockType(vals[i++]);
      }
      return true;
   }


   bool SatMetaDataStore ::
   addLaunch(const std::vector<std::string>& vals, unsigned long lineNo)
   {
         // simple way to index the columns without having to change
         // all the numbers with every little change.
      unsigned i = 1;
      if (vals.size() != 8)
      {
         cerr << "Invalid LAUNCH record on line " << lineNo << " size!=8"
              << endl;
         return false;
      }
      SVNID svn;
      svn.system = SatID::convertStringToSatelliteSystem(vals[i++]);
      svn.id = vals[i++];
      if (launchMap.find(svn) != launchMap.end())
      {
            // enforce no duplicates
         cerr << "Duplicate LAUNCH " << svn << " on line " << lineNo << endl;
         return false;
      }
      launchMap[svn].svn = svn;
      unsigned y = StringUtils::asUnsigned(vals[i++]);
      unsigned doy = StringUtils::asUnsigned(vals[i++]);
      double sod = StringUtils::asDouble(vals[i++]);
      try
      {
         launchMap[svn].launchTime = YDSTime(y,doy,sod,gpstk::TimeSystem::Any);
      }
      catch (gpstk::Exception& exc)
      {
         exc.addText("Processing launchTime");
         GPSTK_RETHROW(exc);
      }
      launchMap[svn].type = vals[i++];
      launchMap[svn].mission = vals[i++];
      return true;
   }


   bool SatMetaDataStore ::
   addNORAD(const std::vector<std::string>& vals, unsigned long lineNo)
   {
         // simple way to index the columns without having to change
         // all the numbers with every little change.
      unsigned i = 1;
      if (vals.size() != 4)
      {
         cerr << "Invalid NORAD record on line " << lineNo << " size!=4"
              << endl;
         return false;
      }
      SVNID svn;
      svn.system = SatID::convertStringToSatelliteSystem(vals[i++]);
      svn.id = vals[i++];
      if (noradMap.find(svn) != noradMap.end())
      {
            // enforce no duplicates
         cerr << "Duplicate NORAD " << svn << " on line " << lineNo << endl;
         return false;
      }
      unsigned long noradID = StringUtils::asUnsigned(vals[i++]);
      noradMap[svn] = noradID;
      return true;
   }


   bool SatMetaDataStore ::
   findSat(SatID::SatelliteSystem sys, uint32_t prn,
>>>>>>> b7be9071
           const gpstk::CommonTime& when,
           SatMetaData& sat)
      const
   {
      SatMetaMap::const_iterator sysIt = satMap.find(sys);
      if (sysIt == satMap.end())
      {
         // std::cerr << "no system" << std::endl;
         return false;
      }
         // Unfortunately we have to do a linear search because
         // different systems have different methods of
         // identification.
      for (SatSet::const_iterator rv = sysIt->second.begin();
           rv != sysIt->second.end();
           rv++)
      {
         if (rv->prn < prn)
         {
            // cerr << "< prn" << endl;
            continue;
         }
         if (rv->prn > prn)
         {
            // cerr << "> prn" << endl;
            return false;
         }
         // cerr << "= prn" << endl;
            // same prn at this point
         if (when < rv->startTime)
         {
            // cerr << "< startTime" << endl;
            continue;
         }
         if (when < rv->endTime)
         {
            // std::cerr << "found it" << std::endl;
            // cerr << *rv << endl;
            sat = *rv;
            return true;
         }
      } // for (SatSet::const_iterator rv = sysIt->second.begin();
      // cerr << "giving up" << endl;
      return false;
   } // findSat()


   bool SatMetaDataStore ::
   findSatBySVN(SatelliteSystem sys, const std::string& svn,
                const gpstk::CommonTime& when,
                SatMetaData& sat)
      const
   {
      SatMetaMap::const_iterator sysIt = satMap.find(sys);
      if (sysIt == satMap.end())
      {
         // std::cerr << "no system" << std::endl;
         return false;
      }
         // This is a bit different than the PRN search because the
         // map is sorted by PRN and not SVN, so we have to search
         // until we either hit the end of the map or we find a match,
         // there's no short-cut failures.
      for (SatSet::const_iterator rv = sysIt->second.begin();
           rv != sysIt->second.end();
           rv++)
      {
         if ((rv->svn == svn) &&
             (when >= rv->startTime) &&
             (when < rv->endTime))
         {
            // std::cerr << "found it" << std::endl;
            // cerr << *rv << endl;
            sat = *rv;
            return true;
         }
      } // for (SatSet::const_iterator rv = sysIt->second.begin();
      // cerr << "giving up" << endl;
      return false;
   } // findSat()


   bool SatMetaDataStore ::
   getSVN(SatelliteSystem sys, uint32_t prn,
          const gpstk::CommonTime& when,
          std::string& svn)
      const
   {
      SatMetaData sat;
      if (findSat(sys, prn, when, sat))
      {
         svn = sat.svn;
         return true;
      }
      return false;
   }


   bool SatMetaDataStore ::
   getPRN(SatelliteSystem sys, const std::string& svn,
          const gpstk::CommonTime& when,
          uint32_t& prn)
      const
   {
      SatMetaData sat;
      if (findSatBySVN(sys, svn, when, sat))
      {
         prn = sat.prn;
         return true;
      }
      return false;
   }
}<|MERGE_RESOLUTION|>--- conflicted
+++ resolved
@@ -9,13 +9,13 @@
 {
    SatMetaDataStore::SVNID ::
    SVNID()
-         : system(SatID::SatelliteSystem::systemUnknown)
+         : system(SatelliteSystem::Unknown)
    {
    }
 
 
    SatMetaDataStore::SVNID ::
-   SVNID(SatID::SatelliteSystem sys, const std::string& svn)
+   SVNID(SatelliteSystem sys, const std::string& svn)
          : system(sys), id(svn)
    {
    }
@@ -150,14 +150,7 @@
          return false;
       }
       SatMetaData sat;
-<<<<<<< HEAD
-         // simple way to index the columns without having to change
-         // all the numbers with every little change.
-      unsigned i = 1;
       sat.sys = convertStringToSatelliteSystem(vals[i++]);
-=======
-      sat.sys = SatID::convertStringToSatelliteSystem(vals[i++]);
->>>>>>> b7be9071
       sat.svn = vals[i++];
       if (StringUtils::isDigitString(vals[i]))
       {
@@ -286,9 +279,6 @@
 
 
    bool SatMetaDataStore ::
-<<<<<<< HEAD
-   findSat(SatelliteSystem sys, uint32_t prn,
-=======
    addClock(const std::vector<std::string>& vals, unsigned long lineNo)
    {
          // simple way to index the columns without having to change
@@ -301,13 +291,13 @@
          return false;
       }
       SystemBlock key;
-      key.sys = SatID::convertStringToSatelliteSystem(vals[i++]);
+      key.sys = convertStringToSatelliteSystem(vals[i++]);
       key.blk = vals[i++];
       if (clkMap.find(key) != clkMap.end())
       {
             // enforce no duplicates
-         cerr << "Duplicate CLOCK " << key.sys << " " << key.blk << " on line "
-              << lineNo << endl;
+         cerr << "Duplicate CLOCK " << StringUtils::asString(key.sys) << " "
+              << key.blk << " on line " << lineNo << endl;
          return false;
       }
          // currently support up to four clocks.
@@ -333,7 +323,7 @@
          return false;
       }
       SVNID svn;
-      svn.system = SatID::convertStringToSatelliteSystem(vals[i++]);
+      svn.system = convertStringToSatelliteSystem(vals[i++]);
       svn.id = vals[i++];
       if (launchMap.find(svn) != launchMap.end())
       {
@@ -373,7 +363,7 @@
          return false;
       }
       SVNID svn;
-      svn.system = SatID::convertStringToSatelliteSystem(vals[i++]);
+      svn.system = convertStringToSatelliteSystem(vals[i++]);
       svn.id = vals[i++];
       if (noradMap.find(svn) != noradMap.end())
       {
@@ -388,8 +378,7 @@
 
 
    bool SatMetaDataStore ::
-   findSat(SatID::SatelliteSystem sys, uint32_t prn,
->>>>>>> b7be9071
+   findSat(SatelliteSystem sys, uint32_t prn,
            const gpstk::CommonTime& when,
            SatMetaData& sat)
       const
