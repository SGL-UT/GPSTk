--- conflicted
+++ resolved
@@ -35,11 +35,7 @@
 //=============================================================================
 
 /// @file Stats.hpp
-<<<<<<< HEAD
-/// One and two-sample statistics
-=======
 /// Conventional, sequential and weighted one-sample, and two-sample statistics
->>>>>>> 8da00334
 
 #ifndef INCLUDE_GPSTK_STATS_INCLUDE
 #define INCLUDE_GPSTK_STATS_INCLUDE
@@ -244,21 +240,14 @@
       /// Dump Stats private members directly;
       /// useful in saving an object (e.g. to a file); reload with Load().
       /// @param vuint output vector<unsigned int> of length 2, input of Load()
-<<<<<<< HEAD
-      /// @param vT output vector<T> of length 4, input of Load()
-=======
       /// @param vT output vector<T> of length 5, input of Load()
->>>>>>> 8da00334
       void Dump(std::vector<unsigned int>& vuint, std::vector<T>& vT)
       {
          vuint.clear();
          vuint.push_back(n); vuint.push_back(setScale ? 1:0);
 
          vT.clear();
-<<<<<<< HEAD
-=======
          vT.push_back(setScale ? scale : T(0));
->>>>>>> 8da00334
          vT.push_back(min); vT.push_back(max);
          vT.push_back(sum); vT.push_back(sum2);
       }
@@ -266,11 +255,7 @@
       /// Define Stats private members directly; useful in continuing
       /// with an object that was earlier saved (e.g. to a file) using Dump().
       /// @param vuint input vector<unsigned int> of length 2, output of Dump()
-<<<<<<< HEAD
-      /// @param vT input vector<T> of length 4, output of Dump()
-=======
       /// @param vT input vector<T> of length 5, output of Dump()
->>>>>>> 8da00334
       /// NB no checking at all - caller has burden of validity
       /// NB zero-fill rather than throwing
       void Load(const std::vector<unsigned int>& vuint, const std::vector<T>& vT)
@@ -278,24 +263,16 @@
          if(vuint.size() < 2 || vT.size() < 4) {
             n = 0;
             setScale = false;
-<<<<<<< HEAD
-=======
             scale = T(0);
->>>>>>> 8da00334
             min = T(0); max = T(0);
             sum = T(0); sum2 = T(0);
          }
          else {
             n = vuint[0];
             setScale = (vuint[1] != 0);
-<<<<<<< HEAD
-            min = vT[0]; max = vT[1];
-            sum = vT[2]; sum2 = vT[3];
-=======
             scale = vT[0];
             min = vT[1]; max = vT[2];
             sum = vT[3]; sum2 = vT[4];
->>>>>>> 8da00334
          }
       }
 
@@ -927,92 +904,6 @@
       {
          for(size_t i=0; i<(X.size()<Y.size() ? X.size():Y.size()); i++)
             Subtract(X[i],Y[i]);
-<<<<<<< HEAD
-      }
-
-      // combine two objects ---------------------------------------------
-
-      /// combine two TwoSampleStats (assumed to be taken from the same or
-      /// equivalent ensembles)
-      TwoSampleStats<T>& operator+=(TwoSampleStats<T>& TSS)
-      {
-         if(n + TSS.n == 0) return *this;
-         SX += TSS.SX;
-         SY += TSS.SY;
-         sumxy += (TSS.SX.scale/SX.scale)*(TSS.SY.scale/SY.scale)*TSS.sumxy;
-         n += TSS.n;
-         return *this;
-      }  // end TwoSampleStats operator+=
-
-      /// remove one WtdStats from another, assumed to be taken from the same or
-      /// equivalent ensembles.
-      /// NB. Assumes that these samples were previously added.
-      /// NB. Minimum() and Maximum() may no longer be valid.
-      TwoSampleStats<T>& operator-=(TwoSampleStats<T>& TSS)
-      {
-         if(n <= TSS.n) { Reset(); return *this; }
-         SX -= TSS.SX;
-         SY -= TSS.SY;
-         sumxy -= (TSS.SX.scale/SX.scale)*(TSS.SY.scale/SY.scale)*TSS.sumxy;
-         n -= TSS.n;
-         return *this;
-      }  // end TwoSampleStats operator-=
-
-      // dump and reload --------------------------------------------
-
-      /// Dump TwoSampleStats private members directly;
-      /// useful in saving an object (e.g. to a file); reload with Load().
-      /// @param vuint output vector<unsigned int> of length 5, input of Load()
-      /// @param vT output vector<T> of length 9, input of Load()
-      void Dump(std::vector<unsigned int>& vuint, std::vector<T>& vT)   // TSS
-      {
-         size_t i;
-         std::vector<unsigned int> vi;
-         std::vector<T> vt;
-
-         vuint.clear(); vT.clear();
-
-         SX.Dump(vi,vt);
-         for(i=0; i<2; i++) vuint.push_back(vi[i]);
-         for(i=0; i<4; i++) vT.push_back(vt[i]);
-
-         SY.Dump(vi,vt);                              // this will clear vi,vt first
-         for(i=0; i<2; i++) vuint.push_back(vi[i]);
-         for(i=0; i<4; i++) vT.push_back(vt[i]);
-
-         vuint.push_back(n);
-         vT.push_back(sumxy);
-      }
-
-      /// Define TwoSampleStats private members directly; useful in continuing
-      /// with an object that was earlier saved (e.g. to a file) using Dump().
-      /// @param vuint input vector<unsigned int> of length 5, output of Dump()
-      /// @param vT input vector<T> of length 9, output of Dump()
-      /// NB no checking at all - caller has burden of validity
-      /// NB zero-fill rather than throwing
-      void Load(std::vector<unsigned int>& vuint, std::vector<T>& vT)   // TSS
-      {
-         size_t i;
-         std::vector<unsigned int> vi2;
-         std::vector<double> vt2;
-         if(vuint.size() < 5 || vT.size() < 9) {
-            vuint.clear();
-            for(i=0; i<5; i++) vT.push_back(T(0));
-            vT.clear();
-            for(i=0; i<9; i++) vT.push_back(T(0));
-         }
-
-         SX.Load(vuint,vT);
-         for(i=0; i<2; i++) vi2.push_back(vuint[i+2]);
-         for(i=0; i<4; i++) vt2.push_back(vT[i+4]);
-         SY.Load(vi2,vt2);
-         n = vuint[4];
-         sumxy = vT[8];
-      }
-
-      // output -----------------------------------------------------------
-
-=======
       }
 
       // combine two objects ---------------------------------------------
@@ -1098,7 +989,6 @@
 
       // output -----------------------------------------------------------
 
->>>>>>> 8da00334
       /// Write TwoSampleStats to a three-line string
       std::string asString(std::string msg=std::string(), int w=7, int p=4) const
       {
