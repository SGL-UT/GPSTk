//==============================================================================
//
//  This file is part of GPSTk, the GPS Toolkit.
//
//  The GPSTk is free software; you can redistribute it and/or modify
//  it under the terms of the GNU Lesser General Public License as published
//  by the Free Software Foundation; either version 3.0 of the License, or
//  any later version.
//
//  The GPSTk is distributed in the hope that it will be useful,
//  but WITHOUT ANY WARRANTY; without even the implied warranty of
//  MERCHANTABILITY or FITNESS FOR A PARTICULAR PURPOSE.  See the
//  GNU Lesser General Public License for more details.
//
//  You should have received a copy of the GNU Lesser General Public
//  License along with GPSTk; if not, write to the Free Software Foundation,
//  Inc., 51 Franklin Street, Fifth Floor, Boston, MA 02110, USA
//  
//  Copyright 2004-2019, The University of Texas at Austin
//
//==============================================================================

//==============================================================================
//
//  This software developed by Applied Research Laboratories at the University of
//  Texas at Austin, under contract to an agency or agencies within the U.S. 
//  Department of Defense. The U.S. Government retains all rights to use,
//  duplicate, distribute, disclose, or release this software. 
//
//  Pursuant to DoD Directive 523024 
//
//  DISTRIBUTION STATEMENT A: This software has been approved for public 
//                            release, distribution is unlimited.
//
//==============================================================================

/**
 * @file RinexClockHeader.cpp
 * Encapsulate header of RINEX clock file, including I/O
 */

#include <list>
#include <string>
#include <cstdlib>
#include "RinexClockHeader.hpp"
#include "RinexClockStream.hpp"
#include "StringUtils.hpp"
#include "SatID.hpp"
#include "FFStream.hpp"
#include "FFStreamError.hpp"

#ifdef _WIN32
#if (_MSC_VER == 1700)
#define strtoll _strtoi64
#endif
#endif

using namespace std;

namespace gpstk
{
   using namespace StringUtils;

   const string RinexClockHeader::versionString     =  "RINEX VERSION / TYPE";
   const string RinexClockHeader::runByString       =  "PGM / RUN BY / DATE";
   const string RinexClockHeader::commentString     =  "COMMENT";
   const string RinexClockHeader::leapSecondsString =  "LEAP SECONDS";
   const string RinexClockHeader::dataTypesString   =  "# / TYPES OF DATA";
   const string RinexClockHeader::stationNameString =  "STATION NAME / NUM";
   const string RinexClockHeader::calibrationClkString = "STATION CLK REF";
   const string RinexClockHeader::acNameString      =   "ANALYSIS CENTER";
   const string RinexClockHeader::numRefClkString   =  "# OF CLK REF";
   const string RinexClockHeader::analysisClkRefString = "ANALYSIS CLK REF";
   const string RinexClockHeader::numStationsString = "# OF SOLN STA / TRF";
   const string RinexClockHeader::solnStaNameString =  "SOLN STA NAME / NUM";
   const string RinexClockHeader::numSatsString     =  "# OF SOLN SATS";
   const string RinexClockHeader::prnListString     =  "PRN LIST";
   const string RinexClockHeader::endOfHeader       =  "END OF HEADER";


   bool RinexClockHeader::isValid() const
   {
      if ( !(dataTypeList.size() >= 1) )
      {
         return false;
      }

      list<RinexClkType>::const_iterator itr;
      for (itr = dataTypeList.begin(); itr != dataTypeList.end(); itr++)
      {
         if (*itr == AR)
         {
            if ( !(valid & allValidAR) )
               return false;
         }
         else if (*itr == AS)
         {
            if ( !(valid & allValidAS) )
               return false;
         }
         else if (*itr == CR)
         {
            if ( !(valid & allValidCR) )
               return false;
         }
         else if (*itr == DR)
         {
            if ( !(valid & allValidDR) )
               return false;
         }
         else if (*itr == MS)
         {
            if ( !(valid & allValidMS) )
               return false;
         }
         else  // unknown type
            return false;
      }

      return true;

   }  // isValid


   void RinexClockHeader::clear()
   {
      version = 2.0;
      fileType.clear();
      fileProgram.clear();
      fileAgency.clear();
      date.clear();
      commentList.clear();
      leapSeconds = 0;
      numType = 0;
      dataTypeList.clear();
      stationName.clear();
      stationNumber.clear();
      stationClkRef.clear();
      ac.clear();
      acName.clear();
      refClkList.clear();
      numSta = 0;
      trf.clear();
      solnStaList.clear();
      numSats = 0;
      prnList.clear();
      valid = 0;
   }


   void RinexClockHeader::dump(ostream& s) const
   {
      s << "---------------------- REQUIRED ---------------------" << endl;
      s << "Rinex Version: " << fixed << setw(4) << setprecision(2) << version
        << ", File type: " << fileType << endl;
      s << "Program: " << fileProgram
        << ", Agency: " << fileAgency
        << ", Date: " << date << endl;

      s << "Clock data types: ";
      bool ar, as, cr, dr, ms;
      ar = as = cr = dr = ms = false;
      list<RinexClkType>::const_iterator dataTypeListItr;
      for(dataTypeListItr = dataTypeList.begin();
          dataTypeListItr != dataTypeList.end(); dataTypeListItr++)
      {
         s << leftJustify(dataTypeListItr->type, 2) <<  ' ';
         if      (*dataTypeListItr == AS) as = true;
         else if (*dataTypeListItr == AR) ar = true;
         else if (*dataTypeListItr == CR) cr = true;
         else if (*dataTypeListItr == DR) dr = true;
         else if (*dataTypeListItr == MS) ms = true;
      }
      s << endl;

      if ( cr || dr || (valid & stationNameValid) )
      {
         s << "Station/Reciever: " << stationName
           << ' ' << stationNumber << endl;
      }

      if ( cr || (valid & calibrationClkValid) )
      {
         s << "Station Clock Ref: " << stationClkRef << endl;
      }

      if ( ar || as || ms || (valid & acNameValid) )
      {
         s << "Analysis Center: " << ac
           << ' ' << acName << endl;
      }

      if ( ar || as || (valid & numRefClkValid) )
      {
         list<RefClkRecord>::const_iterator refClkListItr;
         for (refClkListItr = refClkList.begin();
              refClkListItr != refClkList.end(); refClkListItr++)
         {
            s << "Clock References from: " << refClkListItr->startEpoch
              << ", to: " << refClkListItr->stopEpoch
              << ", count: " << refClkListItr->numClkRef
              << endl;
            list<RefClk>::const_iterator clocksItr;
            for (clocksItr = refClkListItr->clocks.begin();
                 clocksItr != refClkListItr->clocks.end(); clocksItr++)
            {
               s << "     " << "name: " << clocksItr->name
                 << ", number: " << clocksItr->number
                 << ", constraint: " << clocksItr->clkConstraint
                 << endl;
            }
         }
      }

      if ( ar || as || (valid & numStationsValid) )
      {
         s << "# of Solution Stations: " << numSta
           << ", TRF: " << trf
           << endl;
      }

      if ( ar || as || (valid & solnStaNameValid) )
      {
         list<SolnSta>::const_iterator solnStaListItr;
         for (solnStaListItr = solnStaList.begin();
              solnStaListItr != solnStaList.end(); solnStaListItr++)
         {
            s << "Soln. station/reciever name: " << solnStaListItr->name
              << ", number: " << solnStaListItr->number
              << endl
              << "  pos: x:" << rightJustify(asString(solnStaListItr->posX), 11)
              << " y:" << rightJustify(asString(solnStaListItr->posY), 11)
              << " z:" << rightJustify(asString(solnStaListItr->posZ), 11)
              << endl;
         }
      }

      if ( as || (valid & numSatsValid) )
      {
         s << "Soln. PRN count: " << numSats << endl;
      }

      if ( as || (valid & prnListValid) )
      {
         s << "  ";
         list<SatID>::const_iterator prnListItr;
         for (prnListItr = prnList.begin();
              prnListItr != prnList.end(); prnListItr++)
         {
            s << ' ';
            string sat;
            switch(prnListItr->system)
            {
               case SatelliteSystem::GPS:     sat = "G"; break;
               case SatelliteSystem::Glonass: sat = "R"; break;
               default:                   sat = "?"; break;
            }
            sat += rightJustify(asString(prnListItr->id), 2, '0');
            s << sat;
         }
         s << endl;
      }

      s << "---------------------- OPTIONAL* --------------------" << endl;
      s << "*If data type is AS or AR some comments are required." << endl;

      if ( as || ar || (valid & commentValid) )
      {
         s << "Comment(s): " << endl;
         list<string>::const_iterator commentListItr;
         for (commentListItr = commentList.begin();
              commentListItr != commentList.end(); commentListItr++)
         {
            s << "   " << *commentListItr << endl;
         }
      }

      if ( valid & leapSecondsValid )
      {
         s << "Leap Seconds: " << leapSeconds << endl;
      }

      s << "-------------------- END OF HEADER ------------------" << endl;

   }  // dump


   void RinexClockHeader::reallyPutRecord(FFStream& ffs) const
   {
      RinexClockStream& strm = dynamic_cast<RinexClockStream&>(ffs);

      strm.header = *this;

      if ( !isValid() )
      {
         FFStreamError err("Incomplete or invalid header.");
         err.addText("Make sure you set all header valid bits for all "
                     "of the available data.");
         GPSTK_THROW(err);
      }

      if (valid & versionValid)
      {
         strm << right << setw(9) << setprecision(2) << fixed << version << left
              << setw(11) << ' '
              << setw(40) << fileType << versionString << endlpp;
      }
      if (valid & runByValid)
      {
         strm << setw(20) << fileProgram
              << setw(20) << fileAgency
              << setw(20) << date
              << runByString << endlpp;
      }
      if (valid & commentValid)
      {
         list<string>::const_iterator itr;
         for (itr = commentList.begin(); itr != commentList.end(); itr++)
         {
            strm << setw(60) << (*itr) << commentString << endlpp;
         }
      }
      if (valid & leapSecondsValid)
      {
         strm << right << setw(6) << leapSeconds << left
              << setw(54) << ' ' << leapSecondsString << endlpp;
      }
      if ( valid & dataTypesValid )
      {
         strm << right << setw(6) << numType;
         for (const auto& itr : dataTypeList)
         {
            strm << "    " << right << setw(2) << itr.type;
         }
         strm << left << setw(54 - ((dataTypeList.size())*6)) << ' '
              << dataTypesString << endlpp;
      }
      if ( valid & stationNameValid )
      {
         strm << setw(4) << stationName
              << ' ' << setw(20) << stationNumber
              << setw(35) << ' ' << stationNameString << endlpp;
      }
      if ( valid & calibrationClkValid )
      {
         strm << setw(60) << stationClkRef << calibrationClkString << endlpp;
      }
      if ( valid & acNameValid )
      {
         strm << setw(3) << ac << "  " << setw(55) << acName << acNameString
              << endlpp;
      }
      if ( valid & numStationsValid )
      {
         for (const auto& recItr : refClkList)
         {
            strm << right << setw(6) << recItr.numClkRef << left
                 << ' ' << writeTime(recItr.startEpoch)
                 << ' ' << writeTime(recItr.stopEpoch)
                 << numRefClkString << endlpp;

            for (const auto& clkItr : recItr.clocks)
            {
               strm << setw(4) << clkItr.name
                    << ' ' << setw(20) << clkItr.number
                    << setw(15) << ' ';
               if (clkItr.clkConstraint != 0)
               {
                  strm << clkItr.clkConstraint;
               }
               else
               {
                  strm << setw(19) << ' ';
               }
               strm << ' ' << analysisClkRefString << endlpp;
            }
         }
      }
      if ( valid & numStationsValid )
      {
         strm << right << setw(6) << numSta << left
              << "    " << setw(50) << trf
              << numStationsString << endlpp;
      }
      if ( valid & solnStaNameValid )
      {
         for (const auto& itr : solnStaList)
         {
            strm << setw(4) << itr.name
                 << ' ' << setw(20) << itr.number
                 << right << setw(11) << itr.posX << ' '
                 << right << setw(11) << itr.posY << ' '
                 << right << setw(11) << itr.posZ << left
                 << solnStaNameString << endlpp;
         }
      }
      if ( valid & numSatsValid )
      {
         strm << right << setw(6) << numSats << left << setw(54) << ' '
              << numSatsString << endlpp;
      }
      if ( valid & prnListValid )
      {
         int prnCount = 0;
         for (const auto& itr : prnList)
         {
            prnCount++;

<<<<<<< HEAD
            string sat;
            if (itr->system == SatelliteSystem::GPS)
               sat = "G";
            else if (itr->system == SatelliteSystem::Glonass)
               sat = "R";
=======
            if (itr.system == SatID::systemGPS)
               strm << "G";
            else if (itr.system == SatID::systemGlonass)
               strm << "R";
>>>>>>> 8a4c1f43
            else
               strm << " ";
            strm << right << setw(2) << setfill('0') << itr.id << setfill(' ')
                 << ' ' << left;
            if ( (prnCount % 15) == 0 )
            {
               strm << prnListString << endlpp;
            }
         }

         if ( (prnCount % 15) != 0 )
         {
            strm << setw((15-(prnCount % 15)) * 4) << ' ' << prnListString
                 << endlpp;
         }
      }

         
      strm << setw(60) << ' ' << endOfHeader << endlpp;

   }  // reallyPutRecord


      // This function parses the entire header from the given stream
   void RinexClockHeader::reallyGetRecord(FFStream& ffs)
   {
      RinexClockStream& strm = dynamic_cast<RinexClockStream&>(ffs);

         // if already read, just return
      if (strm.headerRead == true)
         return;

         // Reading a new header, clear any preexisting data.
      clear();

      string line;

      while ( !(valid & endValid) )
      {
         strm.formattedGetLine(line);
         StringUtils::stripTrailing(line);

         if ( line.length() == 0 )
         {
            FFStreamError ffse("No data read!");
            GPSTK_THROW(ffse);
         }
         else if ( line.length() < 60 || line.length() > 80 )
         {
            FFStreamError ffse("Invalid line length");
            GPSTK_THROW(ffse);
         }

         try
         {
            ParseHeaderRecord(line);
         }
         catch(FFStreamError& ffse)
         {
            GPSTK_RETHROW(ffse);
         }
      }

         // If we get here, we should have reached the end of header line
      strm.header = *this;
      strm.headerRead = true;

   }  // reallyGetRecord


      // this function parses a single header record
   void RinexClockHeader::ParseHeaderRecord(const string& line)
   {
      string label(line, 60, 20);

         // RINEX VERSION / TYPE
      if (label == versionString)
      {
         version = asDouble(line.substr(0,9));

         fileType = strip(line.substr(20, 40));
         if ( fileType[0] != 'C' && fileType[0] != 'c' )
         {
               // invalid fileType - throw
            FFStreamError e("Incorrect file type: " + fileType);
            GPSTK_THROW(e);
         }

         valid |= versionValid;

      }
         // PGM / RUN BY / DATE
      else if (label == runByString)
      {
         fileProgram =  strip(line.substr( 0, 20));
         fileAgency  =  strip(line.substr(20, 20));
         date        =  strip(line.substr(40, 20));

         valid |= runByValid;

      }
         // COMMENT
      else if (label == commentString)
      {
         string s = line.substr(0, 60);
         commentList.push_back(s);

         valid |= commentValid;

      }
         // LEAP SECONDS
      else if (label == leapSecondsString)
      {
         leapSeconds = asInt(line.substr(0,6));

         valid |= leapSecondsValid;

      }
         // # / TYPES OF DATA
      else if (label == dataTypesString)
      {
         numType = asInt(line.substr(0,6));
         if ( numType < 0 || numType > 5 )
         {
               // invalid number of data types - throw
            FFStreamError e("Invalid number of data types: " +
                            asString(numType));
            GPSTK_THROW(e);
         }
         dataTypeList.clear();
         for(int i = 0; i < numType; i++)
         {
            string dtype = line.substr(i*6+10, 2);
            if      ( upperCase(dtype) == "AR" ) dataTypeList.push_back(AR);
            else if ( upperCase(dtype) == "AS" ) dataTypeList.push_back(AS);
            else if ( upperCase(dtype) == "CR" ) dataTypeList.push_back(CR);
            else if ( upperCase(dtype) == "DR" ) dataTypeList.push_back(DR);
            else if ( upperCase(dtype) == "MS" ) dataTypeList.push_back(MS);
            else
            { // unknown data type - throw
               FFStreamError e("Invalid data type: " + dtype);
               GPSTK_THROW(e);
            }
         }

         valid |= dataTypesValid;

      }
         // STATION NAME / NUM
      else if (label == stationNameString)
      {
         stationName = line.substr(0,4);
         stationNumber = strip(line.substr(4,20));

         valid |= stationNameValid;

      }
         // STATION CLK REF
      else if (label == calibrationClkString)
      {
         stationClkRef = strip( line.substr(0,60) );

         valid |= calibrationClkValid;

      }
         // ANALYSIS CENTER
      else if (label == acNameString)
      {
         ac = line.substr(0, 3);
         acName = strip(line.substr(5,55));

         valid |= acNameValid;

      }
         // # OF CLK REF
      else if (label == numRefClkString)
      {
         RefClkRecord record;
         record.numClkRef = asInt( line.substr(0,6) );
         if( asInt(line.substr(7,4)) )
         {
            record.startEpoch = parseTime(line.substr(7,26));
            if ( asInt(line.substr(34,26)) )
            {
               record.stopEpoch = parseTime(line.substr(34,26));
               if ( record.startEpoch > record.stopEpoch )
               {  // invalid start/stop epochs - throw
                  FFStreamError e("Invalid Start/Stop Epoch start: " +
                                  line.substr(7,26) + ", stop: " +
                                  line.substr(34,26));
                  GPSTK_THROW(e);
               }
            }
            else
            {  // startEpoch w/o stopEpoch - throw
               FFStreamError e("Invalid Start/Stop Epoch start: " +
                               line.substr(7,26) + ", stop: " +
                               line.substr(34,26));
               GPSTK_THROW(e);
            }
         }
         else
         {
            record.startEpoch = CommonTime::BEGINNING_OF_TIME;
            if ( asInt(line.substr(34,26)) )
            {  // stop epoch w/o start epoch
               FFStreamError e("Invalid Start/Stop Epoch start: " +
                               line.substr(7,26) + ", stop: " +
                               line.substr(34,26));
               GPSTK_THROW(e);
            }
            else
            {
               record.stopEpoch = CommonTime::BEGINNING_OF_TIME;
            }
         }
            // add the ref clk record to the list
         refClkList.push_back(record);

         valid |= numRefClkValid;

      }
         /// ANALYSIS CLK REF
      else if (label == analysisClkRefString)
      {
         if ( refClkList.empty() )
         {  // empty list - throw
            FFStreamError e("\"ANALYSIS CLK REF\" record without previous "
                            "\"# OF CLK REF\" record.");
            GPSTK_THROW(e);
         }

            // get the previous reference clock record
         std::list<RefClkRecord>::iterator itr = refClkList.end();
         --itr;

         if ( itr->numClkRef <= itr->clocks.size() )
         {  // Excessive # of clock references - throw
            FFStreamError e("\"ANALYSIS CLK REF\" entry exceeds "
                            "\"# of CLK REF\": " + asString(itr->numClkRef));
            GPSTK_THROW(e);
         }

         RefClk refclk;
         refclk.name = line.substr(0,4);
         refclk.number = strip(line.substr(5,20));
         refclk.clkConstraint = line.substr(40,19);
         itr->clocks.push_back(refclk);

      }
         /// # OF SOLN STA / TRF
      else if (label == numStationsString)
      {
         numSta = asInt( line.substr(0,6) );
         trf = strip(line.substr(10,50));

         valid |= numStationsValid;

      }
         /// SOLN STA NAME / NUM
      else if (label == solnStaNameString)
      {
         SolnSta solnSta;

         solnSta.name = line.substr(0,4);
         solnSta.number = strip(line.substr(5,20));
         solnSta.posX = strtoll(strip(line.substr(25,11)).c_str(), 0, 10);
         solnSta.posY = strtoll(strip(line.substr(37,11)).c_str(), 0, 10);
         solnSta.posZ = strtoll(strip(line.substr(49,11)).c_str(), 0, 10);

         solnStaList.push_back(solnSta);

         valid |= solnStaNameValid;

      }
         // # OF SOLN SATS
      else if (label == numSatsString)
      {
         numSats = asInt(line.substr(0,6));

         valid |= numSatsValid;

      }
         // PRN LIST
      else if (label == prnListString)
      {
         string s = line.substr(0,60);
         string word = stripFirstWord(s);

         while ( !word.empty() )
         {
            if ( word[0] == 'G' || word[0] == 'g' )
            {
               prnList.push_back(SatID(asInt(word.substr(1,2)),
                                       SatelliteSystem::GPS));
            }
            else if ( word[0] == 'R' || word[0] == 'r' )
            {
               prnList.push_back(SatID(asInt(word.substr(1,2)),
                                       SatelliteSystem::Glonass));
            }
            else
            {  // unknown satellite system - throw
               FFStreamError e("Invalid PRN: " + word);
               GPSTK_THROW(e);
            }

            word = stripFirstWord(s);
         }

         valid |= prnListValid;

      }
         // END OF HEADER
      else if (label == endOfHeader)
      {
         valid |= endValid;

      }
      else
      {  // invalid label - throw
         FFStreamError e("Invalid label: " + label);
         GPSTK_THROW(e);
      }

   }   // ParseHeaderRecord


}  // namespace<|MERGE_RESOLUTION|>--- conflicted
+++ resolved
@@ -406,18 +406,10 @@
          {
             prnCount++;
 
-<<<<<<< HEAD
-            string sat;
-            if (itr->system == SatelliteSystem::GPS)
-               sat = "G";
-            else if (itr->system == SatelliteSystem::Glonass)
-               sat = "R";
-=======
-            if (itr.system == SatID::systemGPS)
+            if (itr.system == SatelliteSystem::GPS)
                strm << "G";
-            else if (itr.system == SatID::systemGlonass)
+            else if (itr.system == SatelliteSystem::Glonass)
                strm << "R";
->>>>>>> 8a4c1f43
             else
                strm << " ";
             strm << right << setw(2) << setfill('0') << itr.id << setfill(' ')
