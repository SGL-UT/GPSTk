--- conflicted
+++ resolved
@@ -696,11 +696,7 @@
       castTo(ptr);                                 //sets dataLoadedFlag
 
       // is it right?
-<<<<<<< HEAD
-      if(gpse.satID.system != SatelliteSystem::GPS)
-=======
-      if (gpse.satID.system != SatID::systemGPS)
->>>>>>> 8a4c1f43
+      if (gpse.satID.system != SatelliteSystem::GPS)
          gpse.dataLoadedFlag = false;
 
       if (!gpse.dataLoadedFlag)
@@ -794,11 +790,7 @@
       castTo(ptr);  // sets dataLoadedFlag
 
       // is it right?
-<<<<<<< HEAD
-      if(gale.satID.system != SatelliteSystem::Galileo)
-=======
-      if (gale.satID.system != SatID::systemGalileo)
->>>>>>> 8a4c1f43
+      if (gale.satID.system != SatelliteSystem::Galileo)
          gale.dataLoadedFlag = false;
 
       if (!gale.dataLoadedFlag)
@@ -849,11 +841,7 @@
       castTo(ptr);                                    // set dataLoadedFlag
 
       // is it right?
-<<<<<<< HEAD
-      if(bdse.satID.system != SatelliteSystem::BeiDou)
-=======
-      if (bdse.satID.system != SatID::systemBeiDou)
->>>>>>> 8a4c1f43
+      if (bdse.satID.system != SatelliteSystem::BeiDou)
          bdse.dataLoadedFlag = false;
 
       if (!bdse.dataLoadedFlag)
@@ -898,11 +886,7 @@
       castTo(dynamic_cast<OrbitEph*>(&qzse));
 
       // is it right?
-<<<<<<< HEAD
-      if(qzse.satID.system != SatelliteSystem::QZSS)
-=======
-      if (qzse.satID.system != SatID::systemQZSS)
->>>>>>> 8a4c1f43
+      if (qzse.satID.system != SatelliteSystem::QZSS)
          qzse.dataLoadedFlag = false;
 
       if (!qzse.dataLoadedFlag)
