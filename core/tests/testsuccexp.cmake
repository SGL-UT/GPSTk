--- conflicted
+++ resolved
@@ -39,15 +39,9 @@
 
 IF(NOT DEFINED OWNOUTPUT)
     IF(NOT DEFINED TESTNAME)
-<<<<<<< HEAD
-       message(FATAL_ERROR "Test failed, TESTNAME is not set")
-    ENDIF(NOT DEFINED TESTNAME)
-    message(STATUS "${TEST_PROG} ${ARGS} ${SPARG1} ${SPARG2} ${SPARG3} ${SPARG4} >${TARGETDIR}/${TESTBASE}.out")
-=======
        message(FATAL_ERROR "Test failed, TESTNAME is not set (stdout)")
     ENDIF(NOT DEFINED TESTNAME)
     message(STATUS "${TEST_PROG} ${ARGS} ${SPARG1} ${SPARG2} ${SPARG3} ${SPARG4} >${TARGETDIR}/${TESTNAME}.out")
->>>>>>> cf85930d
     execute_process(COMMAND ${TEST_PROG} ${ARG_LIST} ${SPARG1} ${SPARG2} ${SPARG3} ${SPARG4}
         OUTPUT_FILE ${TARGETDIR}/${TESTNAME}.out
         ERROR_FILE ${TARGETDIR}/${TESTNAME}.err
@@ -65,16 +59,11 @@
 
 
 IF(NOT DEFINED NODIFF)
-<<<<<<< HEAD
-    IF(NOT DEFINED TESTNAME)
-       message(FATAL_ERROR "Test failed, TESTNAME is not set")
-=======
     IF(NOT DEFINED TESTBASE)
        message(FATAL_ERROR "Test failed, TESTBASE is not set (regular)")
     ENDIF(NOT DEFINED TESTBASE)
     IF(NOT DEFINED TESTNAME)
        message(FATAL_ERROR "Test failed, TESTNAME is not set (regular)")
->>>>>>> cf85930d
     ENDIF(NOT DEFINED TESTNAME)
     set(exp "${SOURCEDIR}/${TESTBASE}.exp")
     set(out "${TARGETDIR}/${TESTNAME}.out")
@@ -99,17 +88,10 @@
 
 IF(DEFINED DIFFSTDERR)
     IF(NOT DEFINED TESTBASE)
-<<<<<<< HEAD
-       message(FATAL_ERROR "Test failed, TESTBASE is not set")
-    ENDIF(NOT DEFINED TESTBASE)
-    IF(NOT DEFINED TESTNAME)
-       message(FATAL_ERROR "Test failed, TESTNAME is not set")
-=======
        message(FATAL_ERROR "Test failed, TESTBASE is not set (stderr)")
     ENDIF(NOT DEFINED TESTBASE)
     IF(NOT DEFINED TESTNAME)
        message(FATAL_ERROR "Test failed, TESTNAME is not set (stderr)")
->>>>>>> cf85930d
     ENDIF(NOT DEFINED TESTNAME)
     set(exp "${SOURCEDIR}/${TESTBASE}.err.exp")
     set(out "${TARGETDIR}/${TESTNAME}.err")
