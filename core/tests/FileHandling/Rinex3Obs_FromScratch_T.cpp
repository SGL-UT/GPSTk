--- conflicted
+++ resolved
@@ -212,7 +212,6 @@
       strm2 << data;
    }
 
-<<<<<<< HEAD
     std::vector<RinexObsID> setupObsIDs(){
        std::vector<RinexObsID> newObsIds;
 
@@ -261,56 +260,6 @@
                                     tempFilePath + file_sep + "rinex3ObsTest_v211_" + testID + ".out", 2)
        );
     }
-=======
-   std::vector<RinexObsID> setupObsIDs(){
-      std::vector<RinexObsID> newObsIds;
-
-      RinexObsID obsID1; //L1
-      obsID1.band = ObsID::cbL1;
-      obsID1.code = ObsID::tcP;
-      obsID1.type = ObsID::otPhase;
-      newObsIds.push_back(obsID1);
-
-      RinexObsID obsID2; //P1
-      obsID2.band = ObsID::cbL1;
-      obsID2.code = ObsID::tcP;
-      obsID2.type = ObsID::otRange;
-      newObsIds.push_back(obsID2);
-
-      RinexObsID obsID3; //C1
-      obsID3.band = ObsID::cbL1;
-      obsID3.code = ObsID::tcCA;
-      obsID3.type = ObsID::otRange;
-      newObsIds.push_back(obsID3);
-
-      RinexObsID obsID4; //L2
-      obsID4.band = ObsID::cbL2;
-      obsID4.code = ObsID::tcP;
-      obsID4.type = ObsID::otPhase;
-      newObsIds.push_back(obsID4);
-
-      RinexObsID obsID5;
-      obsID5.band = ObsID::cbL2;
-      obsID5.code = ObsID::tcP;
-      obsID5.type = ObsID::otRange;
-      newObsIds.push_back(obsID5);
-
-      return newObsIds;
-   }
-
-   bool compareOutExp(string testID)
-   {
-      TestUtil tester;
-      return
-         (
-            tester.fileEqualTest( dataFilePath + file_sep + "rinex3ObsTest_v302_" + testID + ".exp",
-                                  tempFilePath + file_sep + "rinex3ObsTest_v302_" + testID + ".out", 2)
-            &&
-            tester.fileEqualTest( dataFilePath + file_sep + "rinex3ObsTest_v211_" + testID + ".exp",
-                                  tempFilePath + file_sep + "rinex3ObsTest_v211_" + testID + ".out", 2)
-          );
-   }
->>>>>>> 09c5d97e
 
    int runFromScratch(void){
       TUDEF("Rinex3Obs", "Rinex3ObsFromScratch");
