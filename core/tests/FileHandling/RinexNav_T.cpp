--- conflicted
+++ resolved
@@ -502,19 +502,11 @@
 //------------------------------------------------------------
 unsigned RinexNav_T :: filterOperatorsTest()
 {
-<<<<<<< HEAD
       // todo: This is a brokent test as of 4/25/16. In some environments
       // this test is returning a false pass and on others its failing.
    return 0;
    
-   TestUtil test4( "RinexNavStream", "open", __FILE__, __LINE__ );
-
-   std::string msg_test_desc = "";
-   std::string msg_expected  = ", ";
-   std::string msg_fail      = ", ";
-=======
    TUDEF("RinexNavStream", "open");
->>>>>>> e6bf81f0
 
    try
    {
@@ -557,30 +549,6 @@
 
       gpstk::RinexNavDataOperatorEqualsFull EqualsFull;
 
-<<<<<<< HEAD
-      msg_test_desc =
-         "RinexNavDataOperatorEqualsFull, EqualsFUll FilterData1 FilterData2, fail";
-      test4.assert(
-         EqualsFull( FilterData1, FilterData2 ), msg_test_desc, __LINE__ );
-      msg_test_desc =
-         "RinexNavDataOperatorEqualsFull, FilterData1 not equal FilterData3, fail";
-      test4.assert(
-         !EqualsFull( FilterData1, FilterData3 ), msg_test_desc, __LINE__ );
-
-      gpstk::RinexNavDataOperatorLessThanSimple LessThanSimple;
-
-      msg_test_desc =
-         "RinexNavDataOperatorLessThanSimple, not LessThanSimple FilterData1 FilterData3, fail";
-      test4.assert(
-         !LessThanSimple(FilterData1, FilterData2), msg_test_desc, __LINE__ );
-
-      gpstk::RinexNavDataOperatorLessThanFull LessThanFull;
-
-      msg_test_desc =
-         "RinexNavDataOperatorLessThanFull, not LessThanFull FilterData1 FilterData1, fail";
-      test4.assert(
-         !LessThanFull(FilterData1, FilterData1), msg_test_desc, __LINE__ );
-=======
       TUASSERT(EqualsFull(FilterData1, FilterData2));
       TUASSERT(!EqualsFull(FilterData1, FilterData3));
 
@@ -594,18 +562,12 @@
          //CPPUNIT_ASSERT_EQUAL(true,LessThanFull(FilterData1, FilterData3));
          //CPPUNIT_ASSERT_EQUAL(false,LessThanFull(FilterData3, FilterData1));
       TUASSERT(!LessThanFull(FilterData1, FilterData1));
->>>>>>> e6bf81f0
 
       std::list<long> list;
       list.push_front(6);
       gpstk::RinexNavDataFilterPRN FilterPRN(list);
-<<<<<<< HEAD
-      msg_test_desc = "RinexNavDataFilterPRN, FilterPRN FilterData3, fail";
-      test4.assert( FilterPRN( FilterData3 ), msg_test_desc, __LINE__ );
-=======
       TUASSERT(FilterPRN(FilterData3));
          //cout << FilterPRN(FilterData3) << std:endl;
->>>>>>> e6bf81f0
    }
    catch(...)
    {
