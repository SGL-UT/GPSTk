//============================================================================
//
//  This file is part of GPSTk, the GPS Toolkit.
//
//  The GPSTk is free software; you can redistribute it and/or modify
//  it under the terms of the GNU Lesser General Public License as published
//  by the Free Software Foundation; either version 3.0 of the License, or
//  any later version.
//
//  The GPSTk is distributed in the hope that it will be useful,
//  but WITHOUT ANY WARRANTY; without even the implied warranty of
//  MERCHANTABILITY or FITNESS FOR A PARTICULAR PURPOSE.  See the
//  GNU Lesser General Public License for more details.
//
//  You should have received a copy of the GNU Lesser General Public
//  License along with GPSTk; if not, write to the Free Software Foundation,
//  Inc., 51 Franklin Street, Fifth Floor, Boston, MA 02110, USA
//
//  Copyright 2004, The University of Texas at Austin
//
//============================================================================

//============================================================================
//
//This software developed by Applied Research Laboratories at the University of
//Texas at Austin, under contract to an agency or agencies within the U.S.
//Department of Defense. The U.S. Government retains all rights to use,
//duplicate, distribute, disclose, or release this software.
//
//Pursuant to DoD Directive 523024
//
// DISTRIBUTION STATEMENT A: This software has been approved for public
//                           release, distribution is unlimited.
//
//=============================================================================



#include "RinexNavHeader.hpp"
#include "RinexNavData.hpp"
#include "RinexNavStream.hpp"
#include "RinexNavFilterOperators.hpp"

#include "StringUtils.hpp"
#include "Exception.hpp"
#include "RinexEphemerisStore.hpp"
#include "GPSWeekZcount.hpp"
#include "TimeString.hpp"

#include "build_config.h"

#include "TestUtil.hpp"
#include <string>
#include <iostream>

using namespace gpstk;

#ifdef _MSC_VER
#define LDEXP(x,y) ldexp(x,y)
#else
#define LDEXP(x,y) std::ldexp(x,y)
#endif


/** Ephemeris subframe words at the end of a week.  Useful for a
 * week-rollover test of toe and toc as well as other things.
 * Sorry about the decimal, it came that way out of HDF5. 
 * @note this data has been modified so that toe != toc, to facilitate
 * verifying that the appropriate quantity is used where
 * appropriate. */
const uint32_t ephEOW[] = 
{  583228942, 824945128,  904134685,  184026330,  459310087,
    16899638, 845363969, 0x0f647980,    4193148, 1073290676,
   583228942, 824953464,  260012308,  225364840,  787693093,
  1065730353, 298759921,   46377054,   57870868,       8172,
   583228942, 824962032, 1072401983,  485782594,      84477,
   301605863, 145566781,  506082625, 1072230894,  259901040 };

const unsigned ephEOWwk  = 1886;
const unsigned ephEOWToeWk = 1887;
const unsigned ephEOWprn = 14;
// the rest of these values were broken out by hand
const CommonTime ephEOWhowTime1 = GPSWeekZcount(ephEOWwk, 402804);
const CommonTime ephEOWhowTime2 = GPSWeekZcount(ephEOWwk, 402808);
const CommonTime ephEOWhowTime3 = GPSWeekZcount(ephEOWwk, 402812);
const long ephEOWhowSec1 = 604206;
const long ephEOWhowSec2 = 604212; 
const long ephEOWhowSec3 = 604218;
const CommonTime ephEOWxmitTime1 = ephEOWhowTime1 - 6;
const CommonTime ephEOWxmitTime2 = ephEOWhowTime2 - 6;
const CommonTime ephEOWxmitTime3 = ephEOWhowTime3 - 6;
const double ephEOWxmitTimeSec1 = GPSWeekSecond(ephEOWxmitTime1).sow;
const double ephEOWtocSec = 597600;
const long   ephEOWtocZ   = 398400;
const CommonTime ephEOWtoc = GPSWeekZcount(ephEOWwk, ephEOWtocZ);
// as-broadcast
//const CommonTime ephEOWtoc = GPSWeekZcount(ephEOWwk+1, 0);
const double ephEOWaf0      = LDEXP(double( int32_t(0xfffff91d)), -31);
const double ephEOWaf1      = LDEXP(double( int16_t(0xffed)),     -43);
const double ephEOWaf2      = 0.;
const double ephEOWiode     = 61.;
const double ephEOWCrs      = LDEXP(double( int16_t(0xfde4)),      -5);
const double ephEOWdn       = LDEXP(double( int16_t(0x35bb)),     -43) * PI;
const double ephEOWM0       = LDEXP(double( int32_t(0x2dbbccf8)), -31) * PI;
const double ephEOWCuc      = LDEXP(double( int16_t(0xfe17)),     -29);
const double ephEOWecc      = LDEXP(double(uint32_t(0x04473adb)), -33);
const double ephEOWCus      = LDEXP(double( int16_t(0x0b0e)),     -29);
const double ephEOWAhalf    = LDEXP(double(uint32_t(0xa10dcc28)), -19);
const double ephEOWToe      = 0.; //LDEXP(double(uint16_t()),4);
const double ephEOWCic      = LDEXP(double( int16_t(0xffae)),     -29);
const double ephEOWOMEGA0   = LDEXP(double( int32_t(0x3873d1d1)), -31) * PI;
const double ephEOWCis      = LDEXP(double( int16_t(0x0005)),     -29);
const double ephEOWi0       = LDEXP(double( int32_t(0x2747e88f)), -31) * PI;
const double ephEOWCrc      = LDEXP(double( int16_t(0x22b4)),      -5);
const double ephEOWw        = LDEXP(double( int32_t(0xb078a8d5)), -31) * PI;
const double ephEOWOMEGAdot = LDEXP(double( int32_t(0xffffa3c7)), -43) * PI;
const double ephEOWidot     = LDEXP(double( int16_t(0xfdc6)),     -43) * PI;
const double ephEOWTgd      = LDEXP(double(  int8_t(0xec)),       -31);
const short  ephEOWcodeflgs = 1;
const short  ephEOWl2pData  = 0;
const short  ephEOWhealth   = 0;
const double ephEOWiodc     = 0x03d;
// URA index = 0, worst case 2.4m 20.3.3.3.1.3
const double ephEOWacc      = 2.4;
// fit interval in *hours*
const double ephEOWfitint   = 4;


class RinexNav_T
{

public:

      // constructor
   RinexNav_T()
   {
      init();
   }
      // destructor
   ~RinexNav_T() {}

   void init();

      // return values indicate number of failures, i.e., 0=PASS, !0=FAIL
   unsigned hardCodeTest();
   unsigned headerExceptionTest();
   unsigned streamReadWriteTest();
   unsigned filterOperatorsTest();
   unsigned castTest();
      /** Test consistency in reading data with transmit times that
       * follow the guidance in the Table A4 footnote regarding
       * transmission times and those that don't. */
   unsigned xmitReadTest();

private:

   std::string dataFilePath;

   std::string inputRinexNavExample;

   std::string outputTestOutput;
   std::string outputTestOutput2;
   std::string outputTestOutput3;
   std::string outputTestOutput4;
   std::string outputRinexDump;

   std::string inputInvalidLineLength;
   std::string inputNotaNavFile;
   std::string inputUnknownHeaderLabel;
   std::string inputIncompleteHeader;
   std::string inputUnsupportedRinex;
   std::string inputBadHeader;
   std::string outputTestOutputHeader;
   std::string inputXmitTime;
   std::string outputXmitTime;

   std::string inputFilterStream1;
   std::string inputFilterStream2;
   std::string inputFilterStream3;
   std::string inputTestOutput4;
   std::string outputFilterOutput;

   std::string outputRinexStore;

   std::stringstream failDescriptionStream;
   std::string       failDescriptionString;

};

//============================================================
// Initialize Test Data Filenames
//============================================================

void RinexNav_T :: init()
{

   TestUtil test0;
   std::string dataFilePath = gpstk::getPathData();
   std::string tempFilePath = gpstk::getPathTestTemp();
   std::string file_sep = getFileSep();
   std::string dp = dataFilePath + file_sep;
   std::string tp = tempFilePath + file_sep;

      //----------------------------------------
      // Full file paths
      //----------------------------------------

   inputRinexNavExample     = dp+"test_input_rinex_nav_RinexNavExample.99n";
   outputTestOutput         = tp+"test_output_rinex_nav_TestOutput.99n";
   outputTestOutput2        = tp+"test_output_rinex_nav_TestOutput2.99n";
   outputTestOutput3        = tp+"test_output_rinex_nav_TestOutput3.99n";
   outputTestOutput4        = tp+"test_output_rinex_nav_TestOutput4.16n";
   inputTestOutput4         = dp+"test_input_rinex_nav_TestOutput4.16n";
   outputRinexDump          = tp+"test_output_rinex_nav_RinexDump";
   inputInvalidLineLength   = dp+"test_input_rinex_nav_InvalidLineLength.99n";
   inputNotaNavFile         = dp+"test_input_rinex_nav_NotaNavFile.99n";
   inputUnknownHeaderLabel  = dp+"test_input_rinex_nav_UnknownHeaderLabel.99n";
   inputIncompleteHeader    = dp+"test_input_rinex_nav_IncompleteHeader.99n";
   inputUnsupportedRinex    = dp+"test_input_rinex_nav_UnsupportedRinex.99n";
   inputBadHeader           = dp+"test_input_rinex_nav_BadHeader.99n";
   outputTestOutputHeader   = tp+"test_output_rinex_nav_TestOutputHeader.99n";
   inputFilterStream1       = dp+"test_input_rinex_nav_FilterTest1.99n";
   inputFilterStream2       = dp+"test_input_rinex_nav_FilterTest2.99n";
   inputFilterStream3       = dp+"test_input_rinex_nav_FilterTest3.99n";
   outputFilterOutput       = tp+"test_output_rinex_nav_FilterOutput.txt";
   outputRinexStore         = tp+"test_output_rinex_nav_RinexStore.txt";
   inputXmitTime            = dp+"test_input_rinex_nav_TestInput1.16n";
   outputXmitTime           = tp+"test_output_rinex_nav_TestInput1.16n";
}

//=============================================================================
// Test Method Definitions
//=============================================================================


//------------------------------------------------------------
// This test checks to make sure that the internal members of
// the RinexNavHeader are as we think they should be.
// Also at the end of this test, we check and make sure our
// output file is equal to our input
// This assures that if any changes happen, the test will fail
// and the user will know.
// Also, output was put into input three times over to make sure
// there were no small errors which blow up into big errors
//------------------------------------------------------------
unsigned RinexNav_T :: hardCodeTest()
{

   TUDEF("RinexNavStream", "hardCodeTest");

   try
   {
      gpstk::RinexNavStream inp(inputRinexNavExample.c_str());
      gpstk::RinexNavStream out(outputTestOutput.c_str(), std::ios::out);
      gpstk::RinexNavStream dmp(outputRinexDump.c_str(), std::ios::out);
      gpstk::RinexNavHeader header;
      gpstk::RinexNavData data;

      inp >> header;
      out << header;

      while(inp >> data)
      {
         out << data;
      }

      TUASSERTFE(2.1, header.version);
      TUASSERTE(std::string, "XXRINEXN V3", header.fileProgram);
      TUASSERTE(std::string, "AIUB", header.fileAgency);
      TUASSERTE(std::string, "09/02/1999 19:22:36", header.date);
      std::vector<std::string>::const_iterator itr1 =
         header.commentList.begin();
      TUASSERTE(std::string, "THIS IS ONE COMMENT", *itr1);
      TUCMPFILE(inputRinexNavExample, outputTestOutput, 2);

         //------------------------------------------------------------
      gpstk::RinexNavStream inp2(outputTestOutput.c_str());
      gpstk::RinexNavStream out2(outputTestOutput2.c_str(), std::ios::out);
      gpstk::RinexNavHeader header2;
      gpstk::RinexNavData data2;

      inp2 >> header2;
      out2 << header2;

      while (inp2 >> data2)
      {
         out2 << data2;
      }

      gpstk::RinexNavStream inp3(outputTestOutput2.c_str());
      gpstk::RinexNavStream out3(outputTestOutput3.c_str() , std::ios::out);
      gpstk::RinexNavHeader header3;
      gpstk::RinexNavData data3;

      inp3 >> header3;
      out3 << header3;

      while (inp3 >> data3)
      {
         out3 << data3;
      }
      header.dump(dmp);
      data.dump(dmp);

      TUCMPFILE(inputRinexNavExample, outputTestOutput3, 2);
   }
   catch(...)
   {
      TUFAIL("test read TestOutput2, unexpected exception");
   }

   TURETURN();
}

//------------------------------------------------------------
//   This test check that Rinex Header exceptions are thrown
//------------------------------------------------------------
unsigned RinexNav_T :: headerExceptionTest()
{
   TUDEF("RinexNavStream", "headerExceptionTest");

   std::string msg_test_desc   = " ";
   std::string msg_expected    = ", should throw a gpstk::Exception";
   std::string msg_false_pass  = ", but threw no exception.";
   std::string msg_true_fail   = ", but instead threw an unknown exception.";

   try
   {
      gpstk::RinexNavStream InvalidLineLength(inputInvalidLineLength.c_str());
      gpstk::RinexNavStream NotaNavFile(inputNotaNavFile.c_str());
      gpstk::RinexNavStream UnknownHeaderLabel(inputUnknownHeaderLabel.c_str());
      gpstk::RinexNavStream IncompleteHeader(inputIncompleteHeader.c_str());
      gpstk::RinexNavStream UnsupportedRinex(inputUnsupportedRinex.c_str());
      gpstk::RinexNavStream BadHeader(inputBadHeader.c_str());
      gpstk::RinexNavStream out(outputTestOutputHeader.c_str(), std::ios::out);
      gpstk::RinexNavHeader Header;

      InvalidLineLength.exceptions( std::fstream::failbit);
      NotaNavFile.exceptions(       std::fstream::failbit);
      UnknownHeaderLabel.exceptions(std::fstream::failbit);
      IncompleteHeader.exceptions(  std::fstream::failbit);
      UnsupportedRinex.exceptions(  std::fstream::failbit);
      BadHeader.exceptions(         std::fstream::failbit);


         //------------------------------------------------------------
      msg_test_desc = "InvalidLineLength test";
      try
      {
         InvalidLineLength >> Header;
         TUFAIL(msg_test_desc + msg_expected + msg_false_pass);
      }
      catch(gpstk::Exception e)
      {
         TUPASS(msg_test_desc + msg_expected);
      }
      catch(...)
      {
         TUFAIL(msg_test_desc + msg_expected + msg_true_fail);
      }

         //------------------------------------------------------------
      msg_test_desc = "NotaNavFile test";
      try
      {
         NotaNavFile >> Header;
         TUFAIL(msg_test_desc + msg_expected + msg_false_pass);
      }
      catch(gpstk::Exception e)
      {
         TUPASS(msg_test_desc + msg_expected);
      }
      catch(...)
      {
         TUFAIL(msg_test_desc + msg_expected + msg_true_fail);
      }

         //------------------------------------------------------------
      msg_test_desc = "UnknownHeaderLabel test";
      try
      {
         UnknownHeaderLabel >> Header;
         TUFAIL(msg_test_desc + msg_expected + msg_false_pass);
      }
      catch(gpstk::Exception e)
      {
         TUPASS(msg_test_desc + msg_expected);
      }
      catch(...)
      {
         TUFAIL(msg_test_desc + msg_expected + msg_true_fail);
      }

         //------------------------------------------------------------
      msg_test_desc = "IncompleteHeader test";
      try
      {
         IncompleteHeader >> Header;
         TUFAIL(msg_test_desc + msg_expected + msg_false_pass);
      }
      catch(gpstk::Exception e)
      {
         TUPASS(msg_test_desc + msg_expected);
      }
      catch(...)
      {
         TUFAIL(msg_test_desc + msg_expected + msg_true_fail);
      }

         //------------------------------------------------------------
      msg_test_desc = "UnsupportedRinex test";
      try
      {
         UnsupportedRinex >> Header;
         TUFAIL(msg_test_desc + msg_expected + msg_false_pass);
      }
      catch(gpstk::Exception e)
      {
         TUPASS(msg_test_desc + msg_expected);
      }
      catch(...)
      {
         TUFAIL(msg_test_desc + msg_expected + msg_true_fail);
      }

         //------------------------------------------------------------
      msg_test_desc = "BadHeader test";
      try
      {
         BadHeader >> Header;
         TUFAIL(msg_test_desc + msg_expected + msg_false_pass);
      }
      catch(gpstk::Exception e)
      {
         TUPASS(msg_test_desc + msg_expected);
      }
      catch(...)
      {
         TUFAIL(msg_test_desc + msg_expected + msg_true_fail);
      }

   }
   catch(...)
   {
      TUFAIL("test failure message");
   }

   TURETURN();
}

//------------------------------------------------------------
//   Test RinexNavData File read/write with streams
//   * Read Rinex Nav file directly into a RinexEphemerisStore
//   * Write contents of RinexEphemerisStore back out to a new file
//   * Diff the old file and the new file
//------------------------------------------------------------
unsigned RinexNav_T :: streamReadWriteTest()
{
   TUDEF("RinexNavData", "streamReadWriteTest");

   try
   {
      RinexNavStream rinexInputStream(inputRinexNavExample.c_str() );
      RinexNavStream rinexOutputStream(outputRinexStore.c_str(), std::ios::out);
      rinexInputStream >> rinexOutputStream.header;
      rinexOutputStream << rinexOutputStream.header;

      RinexNavData data;
      while(rinexInputStream >> data)
         rinexOutputStream << data;
      TUCMPFILE(inputRinexNavExample, outputRinexStore, 9);
   }
   catch(...)
   {
      TUFAIL("Unexpected exception");
   }

   TURETURN();
}

//------------------------------------------------------------
// Test for several of the members within RinexNavFilterOperators
//  including merge, EqualsFull, LessThanSimple, LessThanFull, and FilterPRN
//------------------------------------------------------------
unsigned RinexNav_T :: filterOperatorsTest()
{
      // todo: This is a brokent test as of 4/25/16. In some environments
      // this test is returning a false pass and on others its failing.
   return 0;
   
   TUDEF("RinexNavStream", "filterOperatorsTest");

   try
   {
      gpstk::RinexNavStream FilterStream1(inputFilterStream1.c_str());
      FilterStream1.open(inputFilterStream1.c_str(), std::ios::in);
      gpstk::RinexNavStream FilterStream2(inputFilterStream2.c_str());
      gpstk::RinexNavStream FilterStream3(inputFilterStream3.c_str());
      gpstk::RinexNavStream out(outputFilterOutput.c_str(), std::ios::out);

      gpstk::RinexNavHeader FilterHeader1;
      gpstk::RinexNavHeader FilterHeader2;
      gpstk::RinexNavHeader FilterHeader3;

      gpstk::RinexNavData FilterData1;
      gpstk::RinexNavData FilterData2;
      gpstk::RinexNavData FilterData3;
      gpstk::RinexNavData rndata;

      FilterStream1 >> FilterHeader1;
      FilterStream2 >> FilterHeader2;
      FilterStream3 >> FilterHeader3;

      while (FilterStream1 >> rndata)
      {
         FilterData1 = rndata;
      }
      while (FilterStream2 >> rndata)
      {
         FilterData2 = rndata;
      }
      while (FilterStream3 >> rndata)
      {
         FilterData3 = rndata;
      }

      gpstk::RinexNavHeaderTouchHeaderMerge merged;
      merged(FilterHeader1);
      merged(FilterHeader2);
      out << merged.theHeader;

      gpstk::RinexNavDataOperatorEqualsFull EqualsFull;

      TUASSERT(EqualsFull(FilterData1, FilterData2));
      TUASSERT(!EqualsFull(FilterData1, FilterData3));

      gpstk::RinexNavDataOperatorLessThanSimple LessThanSimple;

      TUASSERT(!LessThanSimple(FilterData1, FilterData2));
         //CPPUNIT_ASSERT_EQUAL(true,LessThanSimple(FilterData1, FilterData3));

      gpstk::RinexNavDataOperatorLessThanFull LessThanFull;

         //CPPUNIT_ASSERT_EQUAL(true,LessThanFull(FilterData1, FilterData3));
         //CPPUNIT_ASSERT_EQUAL(false,LessThanFull(FilterData3, FilterData1));
      TUASSERT(!LessThanFull(FilterData1, FilterData1));

      std::list<long> list;
      list.push_front(6);
      gpstk::RinexNavDataFilterPRN FilterPRN(list);
      TUASSERT(FilterPRN(FilterData3));
         //cout << FilterPRN(FilterData3) << std:endl;
   }
   catch(...)
   {
      TUFAIL("unexpected exception");
   }

   TURETURN();
}


unsigned RinexNav_T :: castTest()
{
   TUDEF("RinexNavData", "RinexNavData(EngEphemeris)");

   EngEphemeris eeph;
   TUASSERT(eeph.addSubframe(&ephEOW[ 0], ephEOWwk, ephEOWprn, 1));
   TUASSERT(eeph.addSubframe(&ephEOW[10], ephEOWwk, ephEOWprn, 1));
   TUASSERT(eeph.addSubframe(&ephEOW[20], ephEOWwk, ephEOWprn, 1));

   RinexNavData rnd(eeph);
      // epoch
   TUASSERTE(short, ephEOWprn, rnd.PRNID);
   TUASSERTE(CommonTime, ephEOWtoc, rnd.time);
   TUASSERTFE(ephEOWaf0, rnd.af0);
   TUASSERTFE(ephEOWaf1, rnd.af1);
   TUASSERTFE(ephEOWaf2, rnd.af2);
      // 1
   TUASSERTFE(ephEOWiode, rnd.IODE);
   TUASSERTFE(ephEOWCrs, rnd.Crs);
   TUASSERTFE(ephEOWdn, rnd.dn);
   TUASSERTFE(ephEOWM0, rnd.M0);
      // 2
   TUASSERTFE(ephEOWCuc, rnd.Cuc);
   TUASSERTFE(ephEOWecc, rnd.ecc);
   TUASSERTFE(ephEOWCus, rnd.Cus);
   TUASSERTFE(ephEOWAhalf, rnd.Ahalf);
      // 3
   TUASSERTFE(ephEOWToe, rnd.Toe);
   TUASSERTFE(ephEOWCic, rnd.Cic);
   TUASSERTFE(ephEOWOMEGA0, rnd.OMEGA0);
   TUASSERTFE(ephEOWCis, rnd.Cis);
      // 4
   TUASSERTFE(ephEOWi0, rnd.i0);
   TUASSERTFE(ephEOWCrc, rnd.Crc);
   TUASSERTFE(ephEOWw, rnd.w);
   TUASSERTFE(ephEOWOMEGAdot, rnd.OMEGAdot);
      // 5
   TUASSERTFE(ephEOWidot, rnd.idot);
   TUASSERTE(short, ephEOWcodeflgs, rnd.codeflgs);
   TUASSERTE(short, ephEOWToeWk, rnd.toeWeek);
   TUASSERTE(short, ephEOWl2pData, rnd.L2Pdata);
      // 6
   TUASSERTFE(ephEOWacc, rnd.accuracy);
   TUASSERTE(short, ephEOWhealth, rnd.health);
   TUASSERTFE(ephEOWTgd, rnd.Tgd);
   TUASSERTFE(ephEOWiodc, rnd.IODC);
      // 7
      // not available... yay.
      //TUASSERTFE(ephEOWxmitTimeSec1, 
   TUASSERTFE(ephEOWfitint, rnd.fitint);

   gpstk::RinexNavStream out(outputTestOutput4.c_str(), std::ios::out);
   out << rnd;
   out.close();
   TUCMPFILE(inputTestOutput4, outputTestOutput4, 0);

   TURETURN();
}


unsigned RinexNav_T :: xmitReadTest()
{
   TUDEF("RinexNavData", "xmitReadTest");
   RinexNavStream in(inputXmitTime.c_str(), std::ios::in);
   RinexNavData positive, negative;
   RinexNavHeader header;
   CommonTime expXmit = GPSWeekSecond(1886, 604200, gpstk::TimeSystem::GPS);
<<<<<<< HEAD
   #ifdef WIN32
   TUASSERT(bool(ins));
   #else
   TUASSERT(ins);
   #endif
   ins >> header;
   #ifdef WIN32
   TUASSERT(bool(ins));
   #else
   TUASSERT(ins);
   #endif
=======
   in >> header;
>>>>>>> 047a655e
      // negative transmit time requires adjustment of the seconds of
      // week to get the transmit time right
   in >> negative;
      // positive transmit time requires adjustment of the week to get
      // the transmit time right
<<<<<<< HEAD
   #ifdef WIN32
   TUASSERT(bool(ins));
   #else
   TUASSERT(ins);
   #endif
   ins >> positive;
   #ifdef WIN32
   TUASSERT(bool(ins));
   #else
   TUASSERT(ins);
   #endif
   ins.close();
   TUASSERTE(CommonTime, expXmit, negative.getXmitTime());
   TUASSERTE(CommonTime, expXmit, positive.getXmitTime());
      // write the data back out and make sure nothing has changed
   RinexNavStream outs(outputXmitTime.c_str(), std::ios::out);
   #ifdef WIN32
   TUASSERT(bool(outs));
   #else
   TUASSERT(outs);
   #endif
   outs << header << negative << positive;
   #ifdef WIN32
   TUASSERT(bool(outs));
   #else
   TUASSERT(outs);
   #endif
   outs.close();
=======
   in >> positive;
   in.close();
   TUASSERTE(CommonTime, expXmit, negative.getXmitTime());
   TUASSERTE(CommonTime, expXmit, positive.getXmitTime());
      // write the data back out and make sure nothing has changed
   RinexNavStream out(outputXmitTime.c_str(), std::ios::out);
   out << header;
   out << negative;
   out << positive;
   out.close();
>>>>>>> 047a655e
   TUCMPFILE(inputXmitTime, outputXmitTime, 2);
   TURETURN();
}


//============================================================
// Run all the test methods defined above
//============================================================

int main()
{
   using namespace std;
   unsigned errorTotal = 0;
   RinexNav_T testClass;

   errorTotal += testClass.headerExceptionTest();
   errorTotal += testClass.hardCodeTest();
   errorTotal += testClass.streamReadWriteTest();
   errorTotal += testClass.filterOperatorsTest();
   errorTotal += testClass.castTest();
   errorTotal += testClass.xmitReadTest();

   cout << "Total Failures for " << __FILE__ << ": " << errorTotal << endl;

   return(errorTotal);
}<|MERGE_RESOLUTION|>--- conflicted
+++ resolved
@@ -627,56 +627,12 @@
    RinexNavData positive, negative;
    RinexNavHeader header;
    CommonTime expXmit = GPSWeekSecond(1886, 604200, gpstk::TimeSystem::GPS);
-<<<<<<< HEAD
-   #ifdef WIN32
-   TUASSERT(bool(ins));
-   #else
-   TUASSERT(ins);
-   #endif
-   ins >> header;
-   #ifdef WIN32
-   TUASSERT(bool(ins));
-   #else
-   TUASSERT(ins);
-   #endif
-=======
    in >> header;
->>>>>>> 047a655e
       // negative transmit time requires adjustment of the seconds of
       // week to get the transmit time right
    in >> negative;
       // positive transmit time requires adjustment of the week to get
       // the transmit time right
-<<<<<<< HEAD
-   #ifdef WIN32
-   TUASSERT(bool(ins));
-   #else
-   TUASSERT(ins);
-   #endif
-   ins >> positive;
-   #ifdef WIN32
-   TUASSERT(bool(ins));
-   #else
-   TUASSERT(ins);
-   #endif
-   ins.close();
-   TUASSERTE(CommonTime, expXmit, negative.getXmitTime());
-   TUASSERTE(CommonTime, expXmit, positive.getXmitTime());
-      // write the data back out and make sure nothing has changed
-   RinexNavStream outs(outputXmitTime.c_str(), std::ios::out);
-   #ifdef WIN32
-   TUASSERT(bool(outs));
-   #else
-   TUASSERT(outs);
-   #endif
-   outs << header << negative << positive;
-   #ifdef WIN32
-   TUASSERT(bool(outs));
-   #else
-   TUASSERT(outs);
-   #endif
-   outs.close();
-=======
    in >> positive;
    in.close();
    TUASSERTE(CommonTime, expXmit, negative.getXmitTime());
@@ -687,7 +643,6 @@
    out << negative;
    out << positive;
    out.close();
->>>>>>> 047a655e
    TUCMPFILE(inputXmitTime, outputXmitTime, 2);
    TURETURN();
 }
